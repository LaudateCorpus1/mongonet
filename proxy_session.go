--- conflicted
+++ resolved
@@ -46,11 +46,7 @@
 }
 
 type ResponseInterceptor interface {
-<<<<<<< HEAD
-	InterceptMongoToClient(m Message, serverAddress address.Address) (Message, error)
-=======
 	InterceptMongoToClient(m Message, serverAddress address.Address, isRemote bool) (Message, error)
->>>>>>> 153f8bf3
 }
 
 type ProxyInterceptor interface {
@@ -618,11 +614,7 @@
 			}
 		}
 		if respInter != nil {
-<<<<<<< HEAD
-			resp, err = respInter.InterceptMongoToClient(resp, mongoConn.conn.Address())
-=======
 			resp, err = respInter.InterceptMongoToClient(resp, mongoConn.conn.Address(), remoteRs != "")
->>>>>>> 153f8bf3
 			if err != nil {
 				if ps.isMetricsEnabled {
 					hookErr := responseErrorsHook.IncCounterGauge()
